--- conflicted
+++ resolved
@@ -57,17 +57,12 @@
 
 def reweight(model, events, batch_size, figname=None):
     events_list = [events for i in range(n_models_in_parallel)]
-<<<<<<< HEAD
-    preds_list = [np.squeeze(pred) for pred in model.predict(events_list, batch_size=batch_size)] if n_models_in_parallel > 1 else np.squeeze(model.predict(events_list, batch_size=batch_size))
-    r = np.array([np.nan_to_num( preds / (1. - preds) ) for preds in preds_list]) if n_models_in_parallel > 1 else np.nan_to_num( preds_list / (1. - preds_list) )
-=======
     preds = model.predict(events_list, batch_size=batch_size)
     preds = np.squeeze(preds)
     if n_models_in_parallel == 1 : preds = np.reshape(preds, (n_models_in_parallel,)+np.shape(preds)) # happens after squeezing, so that we keep the first dimension
     # preds_list = [np.squeeze(pred) for pred in model.predict(events_list, batch_size=batch_size)] if n_models_in_parallel > 1 else np.squeeze(model.predict(events_list, batch_size=batch_size))
     r = np.nan_to_num( preds / (1. - preds) )
     # r = np.array([np.nan_to_num( preds / (1. - preds) ) for preds in preds_list]) if n_models_in_parallel > 1 else np.nan_to_num( preds_list / (1. - preds_list) )
->>>>>>> 4a34ce45
 
     if figname: # plot the distribution
         for i in range(n_models_in_parallel):
@@ -179,12 +174,7 @@
     ################
     # Start iterations
     # Weights
-<<<<<<< HEAD
-    weights_push = [np.ones(len(X_sim)) for i in range(n_models_in_parallel)]
-    weights_pull = [np.ones(len(X_gen)) for i in range(n_models_in_parallel)]
-
-    weights_unfold = np.empty(shape=(n_models_in_parallel, niterations, len(X_gen[passcut_gen])))
-=======
+
     # weights_push = [np.ones(len(X_sim)) for i in range(n_models_in_parallel)]
     # weights_pull = [np.ones(len(X_gen)) for i in range(n_models_in_parallel)]
     weights_push = np.ones(shape=(n_models_in_parallel, len(X_sim)))
@@ -193,7 +183,6 @@
     # weights_unfold = np.empty(shape=(n_models_in_parallel, niterations, len(X_gen[passcut_gen])))
     weights_unfold = np.empty(shape=(n_models_in_parallel, niterations, np.count_nonzero(passcut_gen)))
     # weights_unfold = np.empty(shape=(niterations, n_models_in_parallel, np.count_nonzero(passcut_gen)))
->>>>>>> 4a34ce45
     # shape: (n_models_in_parallel, n_iterations, n_events[passcut_gen])
 
     reportGPUMemUsage(logger)
@@ -212,13 +201,8 @@
             logger.info("Use trained model for reweighting")
         else: # train model
             w_step1 = [np.concatenate([
-<<<<<<< HEAD
-                w_data[passcut_data], (weights_push[i]*w_sim[i])[passcut_sim]
-                ]) for i in range(n_models_in_parallel)]
-=======
                 w_data[passcut_data], (weights_push[j]*w_sim[j])[passcut_sim]
                 ]) for j in range(n_models_in_parallel)]
->>>>>>> 4a34ce45
 
             logger.info("Start training")
             fname_preds = save_models_to + f"/preds_step1_{i}" if save_models_to and plot else ''
@@ -232,14 +216,9 @@
         # reweight
         logger.info("Reweight")
         fname_rdistr = save_models_to + f"/rdistr_step1_{i}" if save_models_to and plot else ''
-<<<<<<< HEAD
-        weights_pull = weights_push * reweight(model_step1, X_sim, batch_size, fname_rdistr) if n_models_in_parallel>1 else weights_push * np.array([reweight(model_step1, X_sim, batch_size, fname_rdistr)])
-
-=======
         # weights_pull = weights_push * reweight(model_step1, X_sim, batch_size, fname_rdistr) if n_models_in_parallel>1 else weights_push * np.array([reweight(model_step1, X_sim, batch_size, fname_rdistr)])
         weights_pull = weights_push * reweight(model_step1, X_sim, batch_size, fname_rdistr)
         gc.collect()
->>>>>>> 4a34ce45
         #####
         # step 1b: deal with events that do not pass reco cuts
         if np.any(~passcut_sim):
@@ -254,15 +233,9 @@
                 logger.info("Use trained model for reweighting")
             else: # train model
                 w_step1b = [np.concatenate([
-<<<<<<< HEAD
-                    (weights_pull[i]*w_gen[i])[passcut_sim & passcut_gen],
-                    w_gen[i][passcut_sim & passcut_gen]
-                    ]) for i in range(n_models_in_parallel)]
-=======
                     (weights_pull[j]*w_gen[j])[passcut_sim & passcut_gen],
                     w_gen[j][passcut_sim & passcut_gen]
                     ]) for j in range(n_models_in_parallel)]
->>>>>>> 4a34ce45
 
                 logger.info("Start training")
                 train_model(model_step1b, X_step1b, Y_step1b, w_step1b,
@@ -273,14 +246,7 @@
             # reweight
             logger.info("Reweight")
             fname_rdistr = save_models_to + f"/rdistr_step1b_{i}" if save_models_to and plot else ''
-<<<<<<< HEAD
-            step_reweight = reweight(model_step1b, X_gen[~passcut_sim], batch_size, fname_rdistr)
-            step_reweight = np.array([step_reweight]) if n_models_in_parallel == 1 else step_reweight
-            for j in range(n_models_in_parallel):
-                weights_pull[j][~passcut_sim] = step_reweight[j]
-=======
             weights_pull[:, ~passcut_sim] = reweight(model_step1b, X_gen[~passcut_sim], batch_size, fname_rdistr)
->>>>>>> 4a34ce45
 
         # TODO: check this
         weights_pull /= np.mean(weights_pull, axis=1)[:,None]
@@ -301,13 +267,8 @@
             logger.info("Use trained model for reweighting")
         else: # train model
             w_step2 = [np.concatenate([
-<<<<<<< HEAD
-                (weights_pull[i]*w_gen[i])[passcut_gen], w_gen[i][passcut_gen]*rw_step2
-                ]) for i in range(n_models_in_parallel)]
-=======
                 (weights_pull[j]*w_gen[j])[passcut_gen], w_gen[j][passcut_gen]*rw_step2
                 ]) for j in range(n_models_in_parallel)]
->>>>>>> 4a34ce45
 
             logger.info("Start training")
             fname_preds = save_models_to + f"/preds_step2_{i}" if save_models_to and plot else ''
@@ -320,15 +281,8 @@
         # reweight
         logger.info("Reweight")
         fname_rdistr = save_models_to + f"/rdistr_step2_{i}" if save_models_to and plot else ''
-<<<<<<< HEAD
-        step_reweight = rw_step2 * reweight(model_step2, X_gen[passcut_gen], batch_size, fname_rdistr)
-        step_reweight = np.array([step_reweight]) if n_models_in_parallel == 1 else step_reweight
-        for j in range(n_models_in_parallel):
-            weights_push[j][passcut_gen] = step_reweight[j]
-=======
         weights_push[:, passcut_gen] = rw_step2 * reweight(model_step2, X_gen[passcut_gen], batch_size, fname_rdistr)
         gc.collect()
->>>>>>> 4a34ce45
 
         #####
         # step 2b: deal with events that do not pass truth cuts
@@ -344,15 +298,9 @@
                 logger.info("Use trained model for reweighting")
             else: # train model
                 w_step2b = [np.concatenate([
-<<<<<<< HEAD
-                    (weights_push[i]*w_sim[i])[passcut_sim & passcut_gen],
-                    w_sim[i][passcut_sim & passcut_gen]
-                    ]) for i in range(n_models_in_parallel)]
-=======
                     (weights_push[j]*w_sim[j])[passcut_sim & passcut_gen],
                     w_sim[j][passcut_sim & passcut_gen]
                     ]) for j in range(n_models_in_parallel)]
->>>>>>> 4a34ce45
 
                 logger.info("Start training")
                 train_model(model_step2b, X_step2b, Y_step2b, w_step2b,
@@ -363,24 +311,10 @@
             # reweight
             logger.info("Reweight")
             fname_rdistr = save_models_to + f"/rdistr_step2b_{i}" if save_models_to and plot else ''
-<<<<<<< HEAD
-            step_reweight = reweight(model_step2b, X_sim[~passcut_gen], batch_size, fname_rdistr)
-            step_reweight = np.array([step_reweight]) if n_models_in_parallel == 1 else step_reweight
-            for j in range(n_models_in_parallel):
-                weights_push[j][~passcut_gen] = step_reweight[j]
-
-        # TODO: check this
-        weights_push /= np.mean(weights_push)
-
-        for j in range(n_models_in_parallel):
-        # save truth level weights of this iteration
-            weights_unfold[j][i,:] = weights_push[j][passcut_gen]
-=======
             weights_push[:, ~passcut_gen] = reweight(model_step2b, X_sim[~passcut_gen], batch_size, fname_rdistr)
 
         # TODO: check this
         weights_push /= np.mean(weights_push, axis=1)[:,None]
->>>>>>> 4a34ce45
 
         # # save truth level weights of this iteration
         weights_unfold[:,i,:] = weights_push[:, passcut_gen]
