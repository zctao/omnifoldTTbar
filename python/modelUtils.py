"""
Define model architectures.
"""
# FIXME: Fix support for other types of networks, currently only default dense network works

import csv
import numpy as np
import tensorflow as tf
from tensorflow import keras
from tensorflow.keras import layers
import tensorflow.keras.backend as K
from sklearn.model_selection import train_test_split
from lrscheduler import get_lr_scheduler
from layer_namer import _layer_name
from callbacks import EarlyLocking
import plotter

n_models_in_parallel = 1

import logging
logger = logging.getLogger('model')

def get_callbacks(model_filepath=None):
    """
    Set up a list of standard callbacks used while training the models.

    Parameters
    ----------
    model_filepath : str, optional
        If provided, location to save metrics from training the model

    Returns
    -------
    sequence of `tf.keras.callbacks.Callback`
    """
    EarlyLockingCallback = EarlyLocking(monitor="val_loss", patience=10, verbose=1, restore_best_weights=True, n_models_in_parallel=n_models_in_parallel)

    lr_callbacks = get_lr_scheduler().get_callbacks()

    if model_filepath:
        logger_fp = model_filepath + "_history.csv"
        CSVLogger = keras.callbacks.CSVLogger(filename=logger_fp, append=False)
        return [CSVLogger, EarlyLockingCallback] + lr_callbacks
    else:
        return [EarlyLockingCallback] + lr_callbacks

def weighted_binary_crossentropy(y_true, y_pred):
    """
    Binary crossentropy loss, taking into account event weights.

    Parameters
    ----------
    y_true : (n, 3) tf.Tensor
       Ground truth zipped with event weights.
    y_pred : (n, 2) tf.Tensor
       Predicted categories.

    Returns
    -------
    (n,) tensor
        Calculated loss for each batch
    """
    # https://github.com/bnachman/ATLASOmniFold/blob/master/GaussianToyExample.ipynb
    # event weights are zipped with the labels in y_true
    event_weights = tf.gather(y_true, [1], axis=1)
    y_true = tf.gather(y_true, [0], axis=1)

    epsilon = K.epsilon()
    y_pred = K.clip(y_pred, epsilon, 1.-epsilon)
    loss = -event_weights * ((y_true) * K.log(y_pred) + (1-y_true) * K.log(1-y_pred))
    return K.mean(loss)

def weighted_categorical_crossentropy(y_true, y_pred):
    """
    Categorical crossentropy loss, taking into account event weights.

    Parameters
    ----------
    y_true : (n, ncategories + 1) tf.Tensor
        Ground truth zipped with event weights.
    y_pred : (n, ncategories) tf.Tensor
        Predicted cateogires.

    Returns
    -------
    (n,) tf.Tensor
    """
    # event weights are zipped with the labels in y_true
    ncat = y_true.shape[1] - 1
    event_weights = tf.squeeze(tf.gather(y_true, [ncat], axis=1))
    y_true = tf.gather(y_true, list(range(ncat)), axis=1)

    # scale preds so that the class probabilites of each sample sum to 1
    y_pred = y_pred / tf.reduce_sum(y_pred, axis=-1, keepdims=True)

    epsilon = K.epsilon()
    y_pred = K.clip(y_pred, epsilon, 1.-epsilon)

    # compute cross entropy
    loss = -event_weights * tf.reduce_sum(y_true * K.log(y_pred), axis=-1)
    return K.mean(loss)

def parse_name_for_dense(model_name):
    """
    Parse the model name and return a list of number of nodes in each layer in 
    case of dense neural network.

    Parameters
    ----------
    model_name : str
        Name of the model to set up. In case if dense network, the expected name
        is "dense_m_n_...", where m, n, ... are number of nodes in each layer 
        or "dense_mxl", where m is the number of nodes in every layer and l is
        the number of layers

    Return
    ------
    A list of positive int
    """
    if 'dense_' in model_name:
        # expected dense_model name: dense_a_b_...
        # where a,a,... are number of nodes in each hidden layer
        # special case: e.g. dense_100x2: two hidden layers each with 100 nodes
        nodes_list = model_name.lstrip('dense_').split('_')
        if len(nodes_list)==1 and 'x' in nodes_list[0]:
            nl = nodes_list[0].split('x')
            assert(len(nl)==2)
            # nl[0]: number of nodes in each layer; nl[1]: number layers
            return [int(nl[0])] * int(nl[1])
        else:
            return [int(n) for n in nodes_list]
    else:
        return []

def get_model(input_shape, nclass=2, model_name='dense_100x3'):
    """
    Build and compile the classifier for OmniFold.

    Parameters
    ----------
    input_shape : sequence of positive int
        Shape of the input layer of the model.
    model_name : str, default: "dense_3hl"
        The name of a function in the `model` module that builds an
        architecture and returns a `tf.keras.models.Model`.
    nclass : positive int, default: 2
        Number of classes in the classifier.

    Returns
    -------
    tf.keras.models.Model
        Model compiled with loss function
        `model.weighted_categorical_crossentropy`, Adam optimizer and
        accuracy metrics.
    """
    # parse model_name
    nodes_list = parse_name_for_dense(model_name)

    if nodes_list:
        model = dense_net(input_shape, nodes_list, nclass)
    else:
        model = eval(model_name+"(input_shape, nclass)")
        
    optimizer = keras.optimizers.Adam(learning_rate = get_lr_scheduler().get_schedule())

    model.compile(#loss=weighted_binary_crossentropy,
                  loss='binary_crossentropy',
                  optimizer=optimizer,
                  metrics=['accuracy'])

    model.summary()

    return model

def train_model(model, X, Y, w, callbacks=[], figname='', batch_size=32768, epochs=100, verbose=1, model_filepath=None):

    # initalize empty dictionaries
    train_dictionary, val_dictionary = {}, {}
    train_y_dictionary, val_y_dictionary = {}, {}

    train_w, val_w = [], []

    random_state = np.random.randint(0, 2**16)
    X_train, X_val, Y_train, Y_val = train_test_split(X, Y, random_state=random_state)

    # prepare the dictionaries
    for i in range(n_models_in_parallel):
        w_train, w_val = train_test_split(w[i], random_state=random_state)
        # for using with custom loss function
        # train_dictionary["input_"+str(i)], val_dictionary["input_"+str(i)] = X_train, X_val
        # train_yw_dictionary["output_"+str(i)], val_yw_dictionary["output_"+str(i)] = np.column_stack((Y_train, w_train)), np.column_stack((Y_val, w_val))

        train_dictionary["input_"+str(i)], val_dictionary["input_"+str(i)] = X_train, X_val
        train_y_dictionary["output_"+str(i)], val_y_dictionary["output_"+str(i)] = Y_train , Y_val

        train_w += [w_train]
        val_w += [w_val]

    fitargs = {'callbacks': callbacks, 'epochs': epochs, 'verbose': verbose, 'batch_size': batch_size}

    model.fit(train_dictionary, train_y_dictionary, sample_weight=train_w, validation_data=(val_dictionary, val_y_dictionary, val_w), **fitargs)
    
    if model_filepath:
        model.save_weights(model_filepath)

    # FIXME: Y and w are stacked together into Yw and requires separating for plotting
    # if figname:
    #     logger.info(f"Plot model output distributions: {figname}")
    #     preds_train = model.predict(X_train_list, batch_size=batch_size)[:,1]
    #     preds_val = model.predict(X_val_list, batch_size=batch_size)[:,1]
    #     plotter.plot_training_vs_validation(figname, preds_train, Y_train, w_train, preds_val, Y_val, w_val)

def dense_net(input_shape, nnodes=[100, 100, 100], nclass=2):
    """
    A dense neural network classifer. Number of nodes on each layer is specified
    by nnodes

    Parameters
    ----------
    input_shape : sequence of positive int
        Shape of the input layer of the model.
    nnodes : sequence of positive int
        Number of nodes in each hidden layer.
    nclass : positive int, default: 2
        Number of classes in the classifier.

    Returns
    -------
    tf.keras.models.Model
    """
    inputs, outputs = [], []

    for i in range(n_models_in_parallel):
<<<<<<< HEAD
        input_layer = keras.layers.Input(input_shape, name=_layer_name(i, "input"))
=======
        input_layer = keras.layers.Input(input_shape, name="input_"+str(i))
>>>>>>> a5a14573
        prev_layer = input_layer
        for idx,n in enumerate(nnodes):
            prev_layer = keras.layers.Dense(n, activation="relu", name=_layer_name(i, "dense", idx))(prev_layer)

        #output_layer = keras.layers.Dense(nclass, activation="softmax")(prev_layer)
<<<<<<< HEAD
        output_layer = keras.layers.Dense(1, activation="sigmoid", name=_layer_name(i, "output"))(prev_layer)
=======
        output_layer = keras.layers.Dense(1, activation="sigmoid", name="output_"+str(i))(prev_layer)
>>>>>>> a5a14573

        inputs += [input_layer]
        outputs += [output_layer]

    return keras.models.Model(inputs=inputs, outputs=outputs)

def pfn(input_shape, nclass=2, nlatent=8):
    """
    A particle flow network [1]_ architecture.

    Parameters
    ----------
    input_shape : sequence of positive int
        Shape of the input layer of the model. Expect at least two
        dimensions: `(n_particles, n_features...)`
    nclass : positive int, default: 2
        Number of classes in the classifier.
    nlatent : positive int, default: 8
        Dimension of the latent space for per-particle representation.

    Returns
    -------
    tf.keras.models.Model

    Notes
    -----
    Particle flow networks learn a mapping from per-particle
    representation to a point in the latent space (of dimension
    `nlatent`), then adds the adds the latent space vectors to get a
    latent event representation. The event representation is the input
    to a learned function that returns the desired output observable.
    Both the particle-to-latent space and the event-to-observable
    steps are learned in the same training loop.

    .. [1] P. T. Komiske et al., "Energy Flow Networks: Deep Sets for
       Particle Jets," arXiv:1810.05165 [hep-ph].

    """
    assert len(input_shape) > 1
    nparticles = input_shape[0]

    inputs = keras.layers.Input(input_shape, name="Input")

    latent_layers = []
    for i in range(nparticles):
        particle_input = keras.layers.Lambda(
            lambda x: x[:, i, :], name="Lambda_{}".format(i)
        )(inputs)

        # per particle map to the latent space
        Phi_1 = keras.layers.Dense(100, activation="relu", name="Phi_{}_1".format(i))(
            particle_input
        )
        Phi_2 = keras.layers.Dense(100, activation="relu", name="Phi_{}_2".format(i))(
            Phi_1
        )
        Phi = keras.layers.Dense(nlatent, activation="relu", name="Phi_{}".format(i))(
            Phi_2
        )
        latent_layers.append(Phi)

    # add the latent representation
    added = keras.layers.Add()(latent_layers)

    F_1 = keras.layers.Dense(100, activation="relu", name="F_1")(added)
    F_2 = keras.layers.Dense(100, activation="relu", name="F_2")(F_1)
    F_3 = keras.layers.Dense(100, activation="relu", name="F_3")(F_2)

    outputs = keras.layers.Dense(nclass, activation="softmax", name="Output")(F_3)

    nn = keras.models.Model(inputs=inputs, outputs=outputs)

    return nn<|MERGE_RESOLUTION|>--- conflicted
+++ resolved
@@ -3,7 +3,6 @@
 """
 # FIXME: Fix support for other types of networks, currently only default dense network works
 
-import csv
 import numpy as np
 import tensorflow as tf
 from tensorflow import keras
@@ -231,21 +230,13 @@
     inputs, outputs = [], []
 
     for i in range(n_models_in_parallel):
-<<<<<<< HEAD
         input_layer = keras.layers.Input(input_shape, name=_layer_name(i, "input"))
-=======
-        input_layer = keras.layers.Input(input_shape, name="input_"+str(i))
->>>>>>> a5a14573
         prev_layer = input_layer
         for idx,n in enumerate(nnodes):
             prev_layer = keras.layers.Dense(n, activation="relu", name=_layer_name(i, "dense", idx))(prev_layer)
 
         #output_layer = keras.layers.Dense(nclass, activation="softmax")(prev_layer)
-<<<<<<< HEAD
         output_layer = keras.layers.Dense(1, activation="sigmoid", name=_layer_name(i, "output"))(prev_layer)
-=======
-        output_layer = keras.layers.Dense(1, activation="sigmoid", name="output_"+str(i))(prev_layer)
->>>>>>> a5a14573
 
         inputs += [input_layer]
         outputs += [output_layer]
