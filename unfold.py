#!/usr/bin/env python3
import os
import sys
import logging
import numpy as np
import tensorflow as tf
import time
import tracemalloc

from datahandler import DataHandler
from omnifoldwbkg import OmniFoldwBkg
from omnifoldwbkg import OmniFoldwBkg_negW, OmniFoldwBkg_multi
from ibu import IBU
import reweight
from util import read_dict_from_json, get_bins
from util import configGPUs, expandFilePath, configRootLogger
import logging

import metrics

def unfold(**parsed_args):
    tracemalloc.start()

    logger = logging.getLogger('Unfold')

    # log arguments
    for argkey, argvalue in sorted(parsed_args.items()):
        if argvalue is None:
            continue
        logger.info('Argument {}: {}'.format(argkey, argvalue))

    #################
    # Variables
    #################
    # Dictionary for observable configurations
    observable_dict = read_dict_from_json(parsed_args['observable_config'])

    logger.info("Observables used in training: {}".format(', '.join(parsed_args['observables_train'])))
    parsed_args['observables'] = list(set().union(parsed_args['observables'], parsed_args['observables_train']))
    logger.info("Observables to unfold: {}".format(', '.join(parsed_args['observables'])))

    # all variable names at detector level
    vars_det_all = [ observable_dict[key]['branch_det'] for key in parsed_args['observables'] ]
    # all variable names at truth level
    vars_mc_all = [ observable_dict[key]['branch_mc'] for key in parsed_args['observables'] ]

    # detector-level variable names for training
    vars_det_train = [ observable_dict[key]['branch_det'] for key in parsed_args['observables_train'] ]
    # truth-level variable names for training
    vars_mc_train = [ observable_dict[key]['branch_mc'] for key in parsed_args['observables_train'] ]

    # weight name
    wname = parsed_args['weight']

    #################
    # Load data
    #################
    logger.info("Loading datasets")
    t_data_start = time.time()

    # collision data
    fnames_obs = parsed_args['data']
    logger.info("Data files: {}".format(' '.join(fnames_obs)))
    vars_obs = vars_det_all+vars_mc_all if parsed_args['truth_known'] else vars_det_all
    data_obs = DataHandler(fnames_obs, wname, variable_names=vars_obs)

    # mix background simulation for testing if needed
    fnames_obsbkg = parsed_args['bdata']
    if fnames_obsbkg is not None:
        logger.info("Background simulation files to be mixed with data: {}".format(' '.join(fnames_obsbkg)))
        data_obsbkg = DataHandler(fnames_obsbkg, wname, variable_names = vars_det_all)
    else:
        data_obsbkg = None

    # signal simulation
    fnames_sig = parsed_args['signal']
    logger.info("Simulation files: {}".format(' '.join(fnames_sig)))
    data_sig = DataHandler(fnames_sig, wname, variable_names = vars_det_all+vars_mc_all)

    # background simulation
    fnames_bkg = parsed_args['background']
    if fnames_bkg is not None:
        logger.info("Background simulation files: {}".format(' '.join(fnames_bkg)))
        data_bkg =  DataHandler(fnames_bkg, wname, variable_names = vars_det_all)
    else:
        data_bkg = None

    t_data_done = time.time()
    logger.info("Loading dataset took {:.2f} seconds".format(t_data_done-t_data_start))

    mcurrent, mpeak = tracemalloc.get_traced_memory()
    logger.info("Current memory usage is {:.1f} MB; Peak was {:.1f} MB".format(mcurrent * 10**-6, mpeak * 10**-6))

    #################
    # Unfold
    #################
    bkg_mode_to_class = {
        "default": OmniFoldwBkg,
        "negW": OmniFoldwBkg_negW,
        "multiClass": OmniFoldwBkg_multi,
    }
    bkg_mode = parsed_args["background_mode"]
    if bkg_mode in bkg_mode_to_class:
        unfolder = bkg_mode_to_class[bkg_mode](
            vars_det_train,
            vars_mc_train,
            iterations=parsed_args["iterations"],
<<<<<<< HEAD
            outdir=parsed_args["outputdir"]
=======
            outdir=parsed_args["outputdir"],
            truth_known=parsed_args["truth_known"],
            model_name=parsed_args['model_name']
        )
    elif parsed_args['background_mode'] == 'negW':
        unfolder = OmniFoldwBkg_negW(
            vars_det_train,
            vars_mc_train,
            iterations=parsed_args["iterations"],
            outdir=parsed_args["outputdir"],
            truth_known=parsed_args["truth_known"],
            model_name=parsed_args['model_name']
        )
    elif parsed_args['background_mode'] == 'multiClass':
        unfolder = OmniFoldwBkg_multi(
            vars_det_train,
            vars_mc_train,
            iterations=parsed_args["iterations"],
            outdir=parsed_args["outputdir"],
            truth_known=parsed_args["truth_known"],
            model_name=parsed_args['model_name']
>>>>>>> c9874276
        )
    else:
        logger.error("Unknown background mode {}".format(parsed_args['background_mode']))

    rw = None
    if parsed_args["reweight_data"]:
        var_lookup = np.vectorize(lambda v: observable_dict[v]["branch_mc"])
        rw = reweight.rw[parsed_args["reweight_data"]]
        rw.variables = var_lookup(rw.variables)

    # prepare input data
    logger.info("Prepare data")
    t_prep_start = time.time()

    unfolder.prepare_inputs(
        data_obs,
        data_sig,
        data_bkg,
        data_obsbkg,
        parsed_args["plot_correlations"],
        reweighter=rw,
    )

    t_prep_done = time.time()
    logger.info("Preparing data took {:.2f} seconds".format(t_prep_done - t_prep_start))

    mcurrent, mpeak = tracemalloc.get_traced_memory()
    logger.info("Current memory usage is {:.1f} MB; Peak was {:.1f} MB".format(mcurrent * 10**-6, mpeak * 10**-6))

    # start unfolding
    logger.info("Start unfolding")
    t_unfold_start = time.time()

    if parsed_args['unfolded_weights']:
        # load unfolded event weights from the saved files
        unfolder.load(parsed_args['unfolded_weights'],
                      legacy_mode=parsed_args['legacy_weights'])
    else:
        # set up hardware
        configGPUs(parsed_args['gpu'], verbose=parsed_args['verbose'])

        # run training
        unfolder.run(parsed_args['error_type'], parsed_args['nresamples'],
                     load_previous_iteration=False,
                     load_models_from=parsed_args['load_models'],
                     batch_size=parsed_args['batch_size'])

    t_unfold_done = time.time()
    logger.info("Done!")
    logger.info("Unfolding took {:.2f} seconds".format(t_unfold_done - t_unfold_start))

    mcurrent, mpeak = tracemalloc.get_traced_memory()
    logger.info("Current memory usage is {:.1f} MB; Peak was {:.1f} MB".format(mcurrent * 10**-6, mpeak * 10**-6))

    #################
    # Show results
    #################
    t_result_start = time.time()

    for varname in parsed_args['observables']:
        logger.info("Unfold variable: {}".format(varname))
        varConfig = observable_dict[varname]

        # detector-level distributions
        bins_det = get_bins(varname, parsed_args['binning_config'])
        if bins_det is None:
            bins_det = np.linspace(varConfig['xlim'][0], varConfig['xlim'][1], varConfig['nbins_det']+1)

        unfolder.plot_distributions_reco(varname, varConfig, bins_det)

        # truth-level distributions
        bins_mc = get_bins(varname, parsed_args['binning_config'])
        if bins_mc is None:
            bins_mc = np.linspace(varConfig['xlim'][0], varConfig['xlim'][1], varConfig['nbins_mc']+1)

        # iterative Bayesian unfolding
        if True: # doIBU
            array_obs = data_obs[varConfig['branch_det']]
            if data_obsbkg is not None:
                array_obsbkg = data_obsbkg[varConfig['branch_det']]
                array_obs = np.concatenate([array_obs, array_obsbkg])

            array_sim = data_sig[varConfig['branch_det']]
            array_gen = data_sig[varConfig['branch_mc']]
            array_simbkg = data_bkg[varConfig['branch_det']] if data_bkg else None
            ibu = IBU(varname, bins_det, bins_mc,
                      array_obs, array_sim, array_gen, array_simbkg,
                      # use the same weights from OmniFold
                      unfolder.datahandle_obs.get_weights(),
                      unfolder.datahandle_sig.get_weights(),
                      unfolder.datahandle_bkg.get_weights() if unfolder.datahandle_bkg is not None else None,
                      iterations=parsed_args['iterations'], # same as OmniFold
                      nresample=25, #parsed_args['nresamples']
                      outdir = unfolder.outdir)
            ibu.run()
        else:
            ibu = None

        unfolder.plot_distributions_unfold(varname, varConfig, bins_mc, parsed_args["truth_known"], ibu=ibu, iteration_history=parsed_args['plot_history'])

        if parsed_args["truth_known"]:
            logger.info("  Evaluate metrics")
            metrics.evaluate_all_metrics(varname, varConfig, bins_mc, unfolder, ibu)

    t_result_done = time.time()
    logger.info("Plotting results took {:.2f} seconds ({:.2f} seconds per variable)".format(t_result_done - t_result_start, (t_result_done - t_result_start)/len(parsed_args['observables']) ))

    mcurrent, mpeak = tracemalloc.get_traced_memory()
    logger.info("Current memory usage is {:.1f} MB; Peak was {:.1f} MB".format(mcurrent * 10**-6, mpeak * 10**-6))

    tracemalloc.stop()

if __name__ == "__main__":
    import argparse

    parser = argparse.ArgumentParser()

    parser.add_argument('--observables-train', dest='observables_train',
                        nargs='+',
                        default=['th_pt', 'th_y', 'th_phi', 'th_e', 'tl_pt', 'tl_y', 'tl_phi', 'tl_e'],
                        help="List of observables to use in training.")
    parser.add_argument('--observables',
                        nargs='+',
                        default=['mtt', 'ptt', 'ytt', 'ystar', 'chitt', 'yboost', 'dphi', 'Ht', 'th_pt', 'th_y', 'th_eta', 'th_phi', 'th_m', 'th_e', 'th_pout', 'tl_pt', 'tl_y', 'tl_eta', 'tl_phi', 'tl_m', 'tl_e', 'tl_pout'],
                        help="List of observables to unfold")
    parser.add_argument('--observable-config', dest='observable_config',
                        default='configs/observables/vars_ttbardiffXs.json',
                        help="JSON configurations for observables")
    parser.add_argument('-d', '--data', required=True, nargs='+',
                        type=str,
                        help="Observed data npz file names")
    parser.add_argument('-s', '--signal', required=True, nargs='+',
                        type=str,
                        help="Signal MC npz file names")
    parser.add_argument('-b', '--background', nargs='+',
                        type=str,
                        help="Background MC npz file names")
    parser.add_argument('--bdata', nargs='+', type=str, default=None,
                        help="Background MC files to be mixed with data")
    parser.add_argument('-o', '--outputdir',
                        default='./output',
                        help="Directory for storing outputs")
    parser.add_argument('-t', '--truth-known', dest='truth_known',
                        action='store_true',
                        help="MC truth is known for 'data' sample")
    parser.add_argument('-c', '--plot-correlations', dest='plot_correlations',
                        action='store_true',
                        help="Plot pairwise correlations of training variables")
    parser.add_argument('-i', '--iterations', type=int, default=4,
                        help="Numbers of iterations for unfolding")
    parser.add_argument('--weight', default='totalWeight_nominal',
                        help="name of event weight")
    parser.add_argument('-m', '--background-mode', dest='background_mode',
                        choices=['default', 'negW', 'multiClass'],
                        default='default', help="Background mode")
    parser.add_argument('-r', '--reweight-data', dest='reweight_data',
                        choices=reweight.rw.keys(), default=None,
                        help="Reweight strategy of the input spectrum for stress tests. Requires --truth-known.")
    parser.add_argument('-v', '--verbose',
                        action='count', default=0,
                        help="Verbosity level")
    parser.add_argument('-g', '--gpu',
                        type=int, choices=[0, 1], default=None,
                        help="Manually select one of the GPUs to run")
    parser.add_argument('--unfolded-weights', dest='unfolded_weights',
                        nargs='*', type=str,
                        help="Unfolded weights file names. If provided, load event weights directly from the files and skip training.")
    parser.add_argument('--binning-config', dest='binning_config',
                        default='configs/binning/bins_10equal.json', type=str,
                        help="Binning config file for variables")
    parser.add_argument('--plot-history', dest='plot_history',
                        action='store_true',
                        help="If true, plot intermediate steps of unfolding")
    parser.add_argument('--nresamples', type=int, default=25,
                        help="number of times for resampling to estimate the unfolding uncertainty using the bootstrap method")
    parser.add_argument('-e', '--error-type', dest='error_type',
                        choices=['sumw2','bootstrap_full','bootstrap_model'],
                        default='sumw2', help="Method to evaluate uncertainties")
    parser.add_argument('--batch-size', dest='batch_size', type=int, default=512,
                        help="Batch size for training")
    parser.add_argument('-l', '--load-models', dest='load_models', type=str,
                        help="Directory from where to load trained models. If provided, training will be skipped.")
    parser.add_argument('--model-name', type=str, default='dense_100x3',
                        help="Name of the model for unfolding")
    parser.add_argument('--legacy-weights', action='store_true',
                        help="If True, load weights in the legacy mode. The unfolded weights read from files are divided by the simulation prior weights. Only useful when --unfolded-weights is not None.")

    #parser.add_argument('-n', '--normalize',
    #                    action='store_true',
    #                    help="Normalize the distributions when plotting the result")
    #parser.add_argument('--alt-rw', dest='alt_rw',
    #                    action='store_true',
    #                    help="Use alternative reweighting if true")

    args = parser.parse_args()

    # Verify truth is known when reweighting
    if args.reweight_data is not None and not args.truth_known:
        print("--reweight-data requires --truth-known", file=sys.stderr)
        sys.exit(2)

    logfile = os.path.join(args.outputdir, 'log.txt')
    configRootLogger(filename=logfile)
    logger = logging.getLogger('Unfold')
    logger.setLevel(logging.DEBUG if args.verbose > 0 else logging.INFO)

    #################
    if not os.path.isdir(args.outputdir):
        logger.info("Create output directory {}".format(args.outputdir))
        os.makedirs(args.outputdir)

    # check if configuraiton files exist and expand the file path
    fullpath_obsconfig = expandFilePath(args.observable_config)
    if fullpath_obsconfig is not None:
        args.observable_config = fullpath_obsconfig
    else:
        logger.error("Cannot find file: {}".format(args.observable_config))
        sys.exit("Config Failure")

    fullpath_binconfig = expandFilePath(args.binning_config)
    if fullpath_binconfig is not None:
        args.binning_config = fullpath_binconfig
    else:
        logger.error("Cannot find file: {}".format(args.binning_config))
        sys.exit("Config Failure")

    #with tf.device('/GPU:{}'.format(args.gpu)):
    unfold(**vars(args))<|MERGE_RESOLUTION|>--- conflicted
+++ resolved
@@ -105,31 +105,7 @@
             vars_det_train,
             vars_mc_train,
             iterations=parsed_args["iterations"],
-<<<<<<< HEAD
             outdir=parsed_args["outputdir"]
-=======
-            outdir=parsed_args["outputdir"],
-            truth_known=parsed_args["truth_known"],
-            model_name=parsed_args['model_name']
-        )
-    elif parsed_args['background_mode'] == 'negW':
-        unfolder = OmniFoldwBkg_negW(
-            vars_det_train,
-            vars_mc_train,
-            iterations=parsed_args["iterations"],
-            outdir=parsed_args["outputdir"],
-            truth_known=parsed_args["truth_known"],
-            model_name=parsed_args['model_name']
-        )
-    elif parsed_args['background_mode'] == 'multiClass':
-        unfolder = OmniFoldwBkg_multi(
-            vars_det_train,
-            vars_mc_train,
-            iterations=parsed_args["iterations"],
-            outdir=parsed_args["outputdir"],
-            truth_known=parsed_args["truth_known"],
-            model_name=parsed_args['model_name']
->>>>>>> c9874276
         )
     else:
         logger.error("Unknown background mode {}".format(parsed_args['background_mode']))
